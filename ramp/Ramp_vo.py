import torch
import numpy as np
import torch.nn.functional as F

from . import fastba
from . import altcorr
from . import lietorch
from .lietorch import SE3

from .net import VONet
from .utils import Timer, flatmeshgrid
from .utils import preprocess_input, filter_features
from . import projective_ops as pops
from collections import OrderedDict

from ramp.pose_prediction.pose_pred_utils import (
    compute_patch_track__,
    motion_bootstrap,
    add_forward_elements,
    fit_model_patch_track,
    predict_patch_on_model,
)

autocast = torch.amp.autocast("cuda", enabled=True)
Id = SE3.Identity(1, device="cuda")


class Ramp_vo:
    def __init__(self, cfg, network, train_cfg, ht=480, wd=640, enable_timing=False):
        self.cfg = cfg
        self.event_bias = train_cfg["event_bias"]
        self.train_cfg = train_cfg

        # attributes for pose prediction
        self.patch_dict_ = None
        self.patches_models = None
        self.lmbda = torch.as_tensor([1e-4], device="cuda")

        self.load_weights(network)
        self.is_initialized = False
        self.enable_timing = enable_timing

        self.n = 0  # number of frames
        self.m = 0  # number of patches
        self.M = self.cfg.PATCHES_PER_FRAME
        self.N = self.cfg.BUFFER_SIZE

        self.ht = ht  # image height
        self.wd = wd  # image width

        DIM = self.DIM
        RES = self.RES

        ### state attributes ###
        self.tlist = []
        self.counter = 0

        # dummy image for visualization
        self.image_ = torch.zeros(self.ht, self.wd, 3, dtype=torch.uint8, device="cpu")

        self.tstamps_ = torch.zeros(self.N, dtype=torch.long, device="cuda")
        self.poses_ = torch.zeros(self.N, 7, dtype=torch.float, device="cuda")
        self.patches_ = torch.zeros(
            self.N, self.M, 3, self.P, self.P, dtype=torch.float, device="cuda"
        )
        self.intrinsics_ = torch.zeros(self.N, 4, dtype=torch.float, device="cuda")

        self.points_ = torch.zeros(self.N * self.M, 3, dtype=torch.float, device="cuda")
        self.colors_ = torch.zeros(self.N, self.M, 3, dtype=torch.uint8, device="cuda")

        self.index_ = torch.zeros(self.N, self.M, dtype=torch.long, device="cuda")
        self.index_map_ = torch.zeros(self.N, dtype=torch.long, device="cuda")

        ### network attributes ###
        self.mem = 32

        if self.cfg.MIXED_PRECISION:
            self.kwargs = kwargs = {"device": "cuda", "dtype": torch.half}
        else:
            self.kwargs = kwargs = {"device": "cuda", "dtype": torch.float}

        self.imap_ = torch.zeros(self.mem, self.M, DIM, **kwargs)
        self.gmap_ = torch.zeros(self.mem, self.M, 128, self.P, self.P, **kwargs)

        ht = ht // RES
        wd = wd // RES

        self.fmap1_ = torch.zeros(1, self.mem, 128, ht // 1, wd // 1, **kwargs)
        self.fmap2_ = torch.zeros(1, self.mem, 128, ht // 4, wd // 4, **kwargs)

        # feature pyramid
        self.pyramid = (self.fmap1_, self.fmap2_)

        self.net = torch.zeros(1, 0, DIM, **kwargs)
        self.ii = torch.as_tensor([], dtype=torch.long, device="cuda")
        self.jj = torch.as_tensor([], dtype=torch.long, device="cuda")
        self.kk = torch.as_tensor([], dtype=torch.long, device="cuda")

        # initialize poses to identity matrix
        self.poses_[:, 6] = 1.0

        # TODO: Integrate to the BA
        # 6-vector (deltas) [p, v] per key-frame, initialized to zero
        self.inertial_prior = torch.zeros(self.N, 6, dtype=torch.float, device="cuda")


        # store relative poses for removed frames
        self.delta = {}

    def load_weights(self, network):
        # load network from checkpoint file
        if isinstance(network, str):
            checkpoint = torch.load(network, weights_only=False)

            if checkpoint.get("model_state_dict"):
                state_dict = checkpoint["model_state_dict"]
            else:
                state_dict = checkpoint
            new_state_dict = OrderedDict()
            for k, v in state_dict.items():
                if "update.lmbda" not in k:
                    new_state_dict[k.replace("module.", "")] = v

            self.network = VONet(cfg=self.train_cfg)
            self.network.load_state_dict(new_state_dict)

        else:
            self.network = network

        # steal network attributes
        self.DIM = self.network.DIM
        self.RES = self.network.RES
        self.P = self.network.P

        self.network.cuda()
        self.network.eval()

    @property
    def poses(self):
        return self.poses_.view(1, self.N, 7)

    @property
    def patches(self):
        return self.patches_.view(1, self.N * self.M, 3, 3, 3)

    @property
    def intrinsics(self):
        return self.intrinsics_.view(1, self.N, 4)

    @property
    def ix(self):
        return self.index_.view(-1)

    @property
    def imap(self):
        return self.imap_.view(1, self.mem * self.M, self.DIM)

    @property
    def gmap(self):
        return self.gmap_.view(1, self.mem * self.M, 128, 3, 3)

    def get_pose(self, t):
        if t in self.traj:
            return SE3(self.traj[t])

        t0, dP = self.delta[t]
        return dP * self.get_pose(t0)

    def terminate(self):
        """interpolate missing poses"""
        self.traj = {}
        for i in range(self.n):
            self.traj[self.tstamps_[i].item()] = self.poses_[i]

        poses = [self.get_pose(t) for t in range(self.counter)]
        poses = lietorch.stack(poses, dim=0)
        poses = poses.inv().data.cpu().numpy()
        tstamps = np.array(self.tlist, dtype=float)

        return poses, tstamps

    def corr(self, coords, indicies=None):
        """local correlation volume"""
        ii, jj = indicies if indicies is not None else (self.kk, self.jj)
        ii1 = ii % (self.M * self.mem)
        jj1 = jj % (self.mem)
        corr1 = altcorr.corr(self.gmap, self.pyramid[0], coords / 1, ii1, jj1, 3)
        corr2 = altcorr.corr(self.gmap, self.pyramid[1], coords / 4, ii1, jj1, 3)
        return torch.stack([corr1, corr2], -1).view(1, len(ii), -1)

    def reproject(self, indicies=None, poses=None, patches=None, intrinsics=None):
        """reproject patch k from i -> j"""
        (ii, jj, kk) = indicies if indicies is not None else (self.ii, self.jj, self.kk)
        poses = poses if poses is not None else self.poses
        patches = patches if patches is not None else self.patches
        intrinsics = intrinsics if intrinsics is not None else self.intrinsics

        coords = pops.transform(SE3(poses), patches, intrinsics, ii, jj, kk)
        return coords.permute(
            0, 1, 4, 2, 3
        ).contiguous()  # torch.Size([1, 96 * self.n * num_frame_connected, 2, 3, 3])

    def append_factors(self, ii, jj):
        """add factors to the graph"""
        self.jj = torch.cat([self.jj, jj])
        self.kk = torch.cat([self.kk, ii])
        self.ii = torch.cat([self.ii, self.ix[ii]])

        net = torch.zeros(1, len(ii), self.DIM, **self.kwargs)
        self.net = torch.cat([self.net, net], dim=1)

    def remove_factors(self, m):
        """remove factors from the graph"""
        self.ii = self.ii[~m]
        self.jj = self.jj[~m]
        self.kk = self.kk[~m]
        self.net = self.net[:, ~m]

    def motion_probe(self):
        """kinda hacky way to ensure enough motion for initialization"""
        with Timer("MotionProbe", enabled=self.enable_timing):
            kk = torch.arange(self.m - self.M, self.m, device="cuda")
            jj = self.n * torch.ones_like(kk)
            ii = self.ix[kk]

            net = torch.zeros(
                1, len(ii), self.DIM, **self.kwargs
            )  # torch.Size([1, 96, 384])
            coords = self.reproject(
                indicies=(ii, jj, kk)
            )  # torch.Size([1, 96, 2, 3, 3])

            with autocast:
                with Timer("MotionProbe.Corr", enabled=self.enable_timing):
                    corr = self.corr(coords, indicies=(kk, jj))

                with Timer("MotionProbe.Ctx", enabled=self.enable_timing):
                    ctx = self.imap[:, kk % (self.M * self.mem)]
                with Timer("MotionProbe.NetUpdate", enabled=self.enable_timing):
                    net, (delta, weight, _) = self.network.update(
                        net, ctx, corr, None, ii, jj, kk
                    )

            return torch.quantile(delta.norm(dim=-1).float(), 0.5)

    def motionmag(self, i, j):
        """compute motion magnitude (mean flow of patches) between frames i and j"""
        k = (self.ii == i) & (self.jj == j)
        ii = self.ii[k]
        jj = self.jj[k]
        kk = self.kk[k]

        flow = pops.flow_mag(
            SE3(self.poses), self.patches, self.intrinsics, ii, jj, kk, beta=0.5
        )
        return flow.mean().item()

    def keyframe(self):
        """remove keyframe if motion is small"""
        i = self.n - self.cfg.KEYFRAME_INDEX - 1
        j = self.n - self.cfg.KEYFRAME_INDEX + 1
        m = self.motionmag(i, j) + self.motionmag(j, i)

        if m / 2 < self.cfg.KEYFRAME_THRESH:
            k = self.n - self.cfg.KEYFRAME_INDEX
            t0 = self.tstamps_[k - 1].item()
            t1 = self.tstamps_[k].item()

            dP = SE3(self.poses_[k]) * SE3(self.poses_[k - 1]).inv()
            self.delta[t1] = (t0, dP)

            to_remove = (self.ii == k) | (self.jj == k)
            self.remove_factors(to_remove)

            self.kk[self.ii > k] -= self.M
            self.ii[self.ii > k] -= 1
            self.jj[self.jj > k] -= 1

            for i in range(k, self.n - 1):
                self.tstamps_[i] = self.tstamps_[i + 1]
                self.colors_[i] = self.colors_[i + 1]
                self.poses_[i] = self.poses_[i + 1]
                self.patches_[i] = self.patches_[i + 1]
                self.intrinsics_[i] = self.intrinsics_[i + 1]

                self.imap_[i % self.mem] = self.imap_[(i + 1) % self.mem]
                self.gmap_[i % self.mem] = self.gmap_[(i + 1) % self.mem]
                self.fmap1_[0, i % self.mem] = self.fmap1_[0, (i + 1) % self.mem]
                self.fmap2_[0, i % self.mem] = self.fmap2_[0, (i + 1) % self.mem]

            self.n -= 1
            self.m -= self.M

        to_remove = self.ix[self.kk] < self.n - self.cfg.REMOVAL_WINDOW
        self.remove_factors(to_remove)

    @Timer("Update")  # TODO: how can it be turned off?
    def update(self):
        with Timer("Update.ReProj", enabled=self.enable_timing):
            coords = self.reproject()

        with autocast:
            with Timer("Update.Corr", enabled=self.enable_timing):
                corr = self.corr(coords)

            with Timer("Update.Ctx", enabled=self.enable_timing):
                ctx = self.imap[:, self.kk % (self.M * self.mem)]
            with Timer("Update.NetUpdate", enabled=self.enable_timing):
                self.net, (delta, weight, _) = self.network.update(
                    self.net, ctx, corr, None, self.ii, self.jj, self.kk
                )

            lmbda = torch.as_tensor([1e-4], device="cuda")
            weight = weight.float()
            target = coords[..., self.P // 2, self.P // 2] + delta.float()

            with Timer("Update.FilterFeat", enabled=self.enable_timing):
                weight = filter_features(
                    confidences=weight,
                    target=target,
                    data_shape=(self.ht // 4, self.wd // 4),
                )

                self.last_weight = weight.clone()

        with Timer("Update.BA", enabled=self.enable_timing):
            t0 = self.n - self.cfg.OPTIMIZATION_WINDOW if self.is_initialized else 1
            t0 = max(t0, 1)

            try:
                fastba.BA(
                    self.poses,
                    self.patches,
                    self.intrinsics,
                    target,
                    weight,
                    lmbda,
                    self.ii,
                    self.jj,
                    self.kk,
                    t0,
                    self.n,
                    M=self.M,
                    iterations=2,
                    eff_impl=False,
                )
            except Exception as e:
                print(f"WARNING: BA failed...{e}")

            points = pops.point_cloud(
                SE3(self.poses),
                self.patches[:, : self.m],
                self.intrinsics,
                self.ix[: self.m],
            )
            points = (points[..., 1, 1, :3] / points[..., 1, 1, 3:]).reshape(-1, 3)
            self.points_[: len(points)] = points[:]

    def __edges_forw(self):
        r = self.cfg.PATCH_LIFETIME
        t0 = self.M * max((self.n - r), 0)
        t1 = self.M * max((self.n - 1), 0)
        return flatmeshgrid(
            torch.arange(t0, t1, device="cuda"),
            torch.arange(self.n - 1, self.n, device="cuda"),
            indexing="ij",
        )

    def __edges_back(self):
        r = self.cfg.PATCH_LIFETIME
        t0 = self.M * max((self.n - 1), 0)
        t1 = self.M * max((self.n - 0), 0)
        return flatmeshgrid(
            torch.arange(t0, t1, device="cuda"),
            torch.arange(max(self.n - r, 0), self.n, device="cuda"),
            indexing="ij",
        )

<<<<<<< HEAD
    def __call__(self, tstamp, input_tensor, intrinsics):
        """track new frame"""
=======
    def __call__(self, tstamp, input_tensor, intrinsics, curr_imu_pose = None):
        """ track new frame """
>>>>>>> 829bb62c
        with Timer("SLAM.PreProcess", enabled=self.enable_timing):
            input_ = preprocess_input(input_tensor=input_tensor)

        with Timer("SLAM.Patchify", enabled=self.enable_timing):
            with autocast:
                fmap, gmap, imap, patches, _, clr = self.network.patchify(
                    input_=input_,
                    patches_per_image=self.cfg.PATCHES_PER_FRAME,
                    event_bias=self.event_bias,
                    reinit_hidden=True if tstamp == 0 else False,
                )
        if len(input_) > 2:
            _, _, mask = input_
            if not mask and mask is not None:
                # if only events only update the super state but not the VO
                return

        ### update state attributes ###

        with Timer("SLAM.UpdateStateAttr", enabled=self.enable_timing):
            self.tlist.append(tstamp)
            self.tstamps_[self.n] = self.counter
            self.intrinsics_[self.n] = intrinsics / self.RES

            self.index_[self.n + 1] = self.n + 1
            self.index_map_[self.n + 1] = self.m + self.M

            # color info for visualization
            clr = (clr[0, :, [2, 1, 0]] + 0.5) * (255.0 / 2)
            self.colors_[self.n] = clr.to(torch.uint8)

<<<<<<< HEAD
            if self.n > 1:
                if self.cfg.MOTION_MODEL == "DAMPED_LINEAR":
                    with Timer(
                        "SLAM.UpdateStateAttr.DampedLin", enabled=self.enable_timing
                    ):
                        P1 = SE3(self.poses_[self.n - 1])
                        P2 = SE3(self.poses_[self.n - 2])

=======
            if self.n > 1 and (curr_imu_pose is None):
                if self.cfg.MOTION_MODEL == 'DAMPED_LINEAR':
                    with Timer("SLAM.UpdateStateAttr.DampedLin", enabled=self.enable_timing):
                        P1 = SE3(self.poses_[self.n-1])
                        P2 = SE3(self.poses_[self.n-2])
                        
>>>>>>> 829bb62c
                        xi = self.cfg.MOTION_DAMPING * (P1 * P2.inv()).log()
                        tvec_qvec = (SE3.exp(xi) * P1).data
                        self.poses_[self.n] = tvec_qvec

                else:
                    with Timer(
                        "SLAM.UpdateStateAttr.NotDampedLin", enabled=self.enable_timing
                    ):
                        tvec_qvec = self.poses[self.n - 1]
                        self.poses_[self.n] = tvec_qvec


        # TODO better depth initialization
        with Timer("SLAM.DepthInit", enabled=self.enable_timing):
            patches[:, :, 2] = torch.rand_like(patches[:, :, 2, 0, 0, None, None])
            if self.is_initialized:
                s = torch.median(self.patches_[self.n - 3 : self.n, :, 2])
                patches[:, :, 2] = s

            self.patches_[self.n] = patches

        ### update network attributes ###

        with Timer("SLAM.NetworkAttrUpdate", enabled=self.enable_timing):
            # every self.mem=32 times update imap memory with the new imap
            self.imap_[self.n % self.mem] = imap.squeeze()
            self.gmap_[self.n % self.mem] = gmap.squeeze()
            self.fmap1_[:, self.n % self.mem] = F.avg_pool2d(fmap[0], 1, 1)
            self.fmap2_[:, self.n % self.mem] = F.avg_pool2d(fmap[0], 4, 4)

            self.counter += 1
            if self.n > 0 and not self.is_initialized:
                if self.motion_probe() < 2.0:
                    self.delta[self.counter - 1] = (self.counter - 2, Id[0])
                    return

        # update number of keyframes and number of total patches
        self.n += 1
        self.m += self.M

        # # TODO: Import drt preintegration?
        # if self.use_imu: # and len(self.imu_buf) > 1:

        #     delta = drt.preintegrate(
        #         list(self.imu_buf),
        #         self.bg.cpu().numpy(),  # gyro bias
        #         self.ba.cpu().numpy(),  # accel bias
        #     )

        #     dR = torch.as_tensor(delta.dR, device="cuda", dtype=self.poses_.dtype)
        #     dv = torch.as_tensor(delta.dv, device="cuda", dtype=self.poses_.dtype)
        #     dp = torch.as_tensor(delta.dp, device="cuda", dtype=self.poses_.dtype)

        #     self.poses_[self.n-1, :3] = ((SE3(self.poses_[self.n-2]).rot() @ dR).reshape(-1))
            
        #     self.inertial_prior[self.n-1] = torch.cat([dp, dv], dim=0)

        if not curr_imu_pose is None:
            #Test using IMU/pose data
            self.poses_[self.n -1, :] = curr_imu_pose
            # print("\n\nIMU: ",self.poses_[self.n])

        with Timer("SLAM.AddEdges", enabled=self.enable_timing):
            # add edges to the graph
            self.append_factors(*self.__edges_forw())
            self.append_factors(*self.__edges_back())

        # initialize with 8 valid frames and do 12 slam updates
        if self.n == 8 and not self.is_initialized:
            with Timer("SLAM.NotInitializedUpdate", enabled=self.enable_timing):
                self.is_initialized = True

                for itr in range(12):
                    self.update()

        elif self.is_initialized:
            with Timer("SLAM.InitializedUpdate", enabled=self.enable_timing):
                self.update()
            with Timer("SLAM.InitializedKeyframe", enabled=self.enable_timing):
                self.keyframe()

        else:
            # if not time=8 and not SLAM initialized do nothing
            pass


    #################### pose prediction ####################

    def efficient_pose_prediction(
        self, sec_to_pred_future, abs_time, last_keyframe_number, deg=3, frequency=30
    ):
        next_frame_number = last_keyframe_number + 1  # number starting from 1
        next_frame_index = next_frame_number - 1  # index starting from 0

        poses = self.poses.clone()
        poses[:, next_frame_index] = motion_bootstrap(
            poses=poses[0, ...],
            n=self.n,
            MOTION_MODEL=self.cfg.MOTION_MODEL,
            MOTION_DAMPING=self.cfg.MOTION_DAMPING,
        )

        intrinsics = self.intrinsics.clone()
        intrinsics[:, next_frame_index] = intrinsics[:, next_frame_index - 1]

        patches = self.patches.clone()
        weights = self.last_weight.clone()

        # add all edges from every other frame (self.ii) to the new virtual frame
        ii, jj, kk, weights_up = add_forward_elements(
            frame_num=next_frame_number,
            patch_extracted_num=self.M,
            ii=self.ii,
            jj=self.jj,
            kk=self.kk,
            ix=self.ix,
            r=self.cfg.PATCH_LIFETIME,
            weights=weights,
        )

        # Reproject coords in the new virtual frame according to curr motion assumption
        coords = self.reproject(
            indicies=(ii, jj, kk), poses=poses, patches=patches, intrinsics=intrinsics
        )

    def predict_future_pose(
        self, sec_to_pred_future, abs_time, last_keyframe_number, deg=3, frequency=30
    ):
        # self.n  # add new virtual keyframe
        # last_keyframe_number = self.n
        next_frame_number = last_keyframe_number + 1  # number starting from 1
        next_frame_index = next_frame_number - 1  # index starting from 0

        poses = self.poses.clone()
        # TODO: use bootstrap from the last known poses not from the predicted one
        # i.e. substitute self.n with last_keyframe_number
        poses[:, next_frame_index] = motion_bootstrap(
            poses=poses[0, ...],
            n=self.n,
            MOTION_MODEL=self.cfg.MOTION_MODEL,
            MOTION_DAMPING=self.cfg.MOTION_DAMPING,
        )

        intrinsics = self.intrinsics.clone()
        intrinsics[:, next_frame_index] = intrinsics[:, next_frame_index - 1]

        patches = self.patches.clone()
        weights = self.last_weight.clone()

        # add all edges from every other frame (self.ii) to the new virtual frame
        ii, jj, kk, weights_up = add_forward_elements(
            frame_num=next_frame_number,
            patch_extracted_num=self.M,
            ii=self.ii,
            jj=self.jj,
            kk=self.kk,
            ix=self.ix,
            r=self.cfg.PATCH_LIFETIME,
            weights=weights,
        )

        # Reproject coords in the new virtual frame according to curr motion assumption
        coords = self.reproject(
            indicies=(ii, jj, kk), poses=poses, patches=patches, intrinsics=intrinsics
        )

        if self.patch_dict_ is None:
            self.patch_dict_ = compute_patch_track__(
                coords=coords, ii=ii, jj=jj, kk=kk, image_to_proj=next_frame_index
            )
        if self.patches_models is None:
            self.patches_models = fit_model_patch_track(
                next_frame_index=next_frame_index,
                patch_dict=self.patch_dict_,
                img_to_keyframe_map=self.tstamps_,
                ii=ii,
                jj=jj,
                data_shape=(self.ht, self.wd),
                frequency=frequency,
                deg=deg,
            )

        target, updated_weight = predict_patch_on_model(
            patch_models=self.patches_models,
            step_to_pred_future=sec_to_pred_future,
            frequency=frequency,
            next_frame_index=next_frame_index,
            coords=coords,
            weights=weights_up,
            ii=ii,
            jj=jj,
            kk=kk,
        )

        t0 = max(
            next_frame_number - self.cfg.OPTIMIZATION_WINDOW
            if self.is_initialized
            else 1,
            1,
        )
        t1 = next_frame_number

        # self.patches : coords of the patches extracted, coords: coordinate of their reprojection
        try:
            fastba.BA(
                poses=poses,
                patches=patches,
                intrinsics=intrinsics,
                target=target,
                weight=updated_weight,
                lmbda=self.lmbda,
                ii=ii,
                jj=jj,
                kk=kk,
                t0=t0,
                t1=t1,
                iterations=2,
                M=self.M,
                eff_impl=False,
            )
        except Exception:
            print("WARNING: BA failed...")

        # update network attributes to use self.terminate interpolation
        self.update_attributes(
            abs_time=abs_time, next_frame_index=next_frame_index, poses=poses
        )

    def update_attributes(self, abs_time, next_frame_index, poses):
        """update network attributes to use self.terminate interpolation"""
        assert self.tstamps_[self.n - 1] != 0

        self.tstamps_[self.n] = abs_time
        self.poses_[self.n] = poses[:, next_frame_index]
        self.tlist.append(abs_time)
        self.counter += 1
        self.n += 1  # to allow to see the last pose in terminate

    def remove_attributes(self):
        """remove network updates for normal prediction"""
        self.n -= 1
        self.counter -= 1
        self.tlist.pop()
        self.poses_[self.n] = torch.zeros(7, dtype=torch.float, device="cuda")
        self.poses_[:, 6] = 1.0
        self.tstamps_[self.n] = 0<|MERGE_RESOLUTION|>--- conflicted
+++ resolved
@@ -98,6 +98,7 @@
 
         # initialize poses to identity matrix
         self.poses_[:, 6] = 1.0
+        self.poses_[:,6] = 1.0
 
         # TODO: Integrate to the BA
         # 6-vector (deltas) [p, v] per key-frame, initialized to zero
@@ -376,13 +377,8 @@
             indexing="ij",
         )
 
-<<<<<<< HEAD
     def __call__(self, tstamp, input_tensor, intrinsics):
         """track new frame"""
-=======
-    def __call__(self, tstamp, input_tensor, intrinsics, curr_imu_pose = None):
-        """ track new frame """
->>>>>>> 829bb62c
         with Timer("SLAM.PreProcess", enabled=self.enable_timing):
             input_ = preprocess_input(input_tensor=input_tensor)
 
@@ -414,7 +410,6 @@
             clr = (clr[0, :, [2, 1, 0]] + 0.5) * (255.0 / 2)
             self.colors_[self.n] = clr.to(torch.uint8)
 
-<<<<<<< HEAD
             if self.n > 1:
                 if self.cfg.MOTION_MODEL == "DAMPED_LINEAR":
                     with Timer(
@@ -423,14 +418,12 @@
                         P1 = SE3(self.poses_[self.n - 1])
                         P2 = SE3(self.poses_[self.n - 2])
 
-=======
             if self.n > 1 and (curr_imu_pose is None):
                 if self.cfg.MOTION_MODEL == 'DAMPED_LINEAR':
                     with Timer("SLAM.UpdateStateAttr.DampedLin", enabled=self.enable_timing):
                         P1 = SE3(self.poses_[self.n-1])
                         P2 = SE3(self.poses_[self.n-2])
                         
->>>>>>> 829bb62c
                         xi = self.cfg.MOTION_DAMPING * (P1 * P2.inv()).log()
                         tvec_qvec = (SE3.exp(xi) * P1).data
                         self.poses_[self.n] = tvec_qvec
@@ -540,6 +533,7 @@
         weights = self.last_weight.clone()
 
         # add all edges from every other frame (self.ii) to the new virtual frame
+        # NOTE: FILTERING BECAUSE OF OBSERVED GYRO CHANGE HERE
         ii, jj, kk, weights_up = add_forward_elements(
             frame_num=next_frame_number,
             patch_extracted_num=self.M,
